--- conflicted
+++ resolved
@@ -8,11 +8,7 @@
 ]
 requires-python = ">= 3.11, < 3.13"
 dependencies = [
-<<<<<<< HEAD
-    "numpy~=2.2.6",
-=======
     "numpy>=2.2.6",
->>>>>>> d168d5d9
     "pandas>=2.2.3",
     "openpyxl>=3.1.5",
     "soundfile>=0.10.3",
@@ -26,13 +22,8 @@
     "erpc@git+https://github.com/ambiqai/erpc.git#egg=develop&subdirectory=erpc_python",
     "PyYAML>=6.0.2",
     "ai-edge-litert==1.3.0",
-<<<<<<< HEAD
-    "setuptools>=80.9.0",
-    "helios-aot",
-=======
     "helios-aot",
     "setuptools>=80.9.0",
->>>>>>> d168d5d9
 ]
 
 [tool.setuptools]
@@ -59,11 +50,7 @@
 neuralspot = ["tools/autodeploy/templates/**/*", "tools/ns_platform.yaml", "tools/autodeploy/profiles/ns_pmu_default.yaml"]
 
 [tool.uv.sources]
-<<<<<<< HEAD
-helios-aot = { git = "https://github.com/AmbiqAI/helios-aot.git" }
-=======
 helios-aot = { path = "../../helios-aot" }
->>>>>>> d168d5d9
 
 [project.scripts]
 ns_autodeploy = "neuralspot.tools.ns_autodeploy:main"
