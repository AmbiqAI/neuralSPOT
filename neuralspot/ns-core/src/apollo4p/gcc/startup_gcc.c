--- conflicted
+++ resolved
@@ -328,16 +328,11 @@
 //
 //*****************************************************************************
 #if defined(__GNUC_STDC_INLINE__)
-<<<<<<< HEAD
-extern void _init(void) { ; }
-extern void _fini(void) { ; }
-=======
 
 // Stub out some CPP init-related functions
 extern void _init(void) { ; }
 extern void _fini(void) { ; }
 extern void *__dso_handle = 0;
->>>>>>> e774d973
 
 void Reset_Handler(void) {
     //
