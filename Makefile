include make/helpers.mk
include make/local_overrides.mk
include make/neuralspot_config.mk
include make/neuralspot_toolchain.mk
include make/jlink.mk

# NeuralSPOT is structured to ease adding modules
# Adding a module is as simple as creating a directory,
# populating it with a modules.mk, and adding it to the
# 'modules' list below.

# There are certain hardcoded assumptions that must be followed
# When adding a module. Module directories must look something like this:
# .../mymodule/
#   module.mk
#   src/ <- contains C, CC, S, and private H files
#   includes-api/ <- contains public header files
#
# Build artifacts (.o, .d, etc) are placed
# in the $BINDIR directory (defaults to 'build') which is
# created when needed and remove by 'make clean'
#
# The module.mk contents differ slightly depending on
# the type of module (example, extern, or library), but
# generally work by adding values to a set of variables
# (see below). When adding a new module, it is best
# to copy an existing module.mk and modifying it.

# NeuralSPOT Library Modules
modules      := neuralspot/ns-core
modules      += neuralspot/ns-harness
modules      += neuralspot/ns-peripherals
modules      += neuralspot/ns-ipc
modules      += neuralspot/ns-audio
modules      += neuralspot/ns-utils
modules      += neuralspot/ns-features
<<<<<<< HEAD
=======
modules 	 += neuralspot/ns-uart
modules      += neuralspot/ns-rpc
>>>>>>> e7ea62e3

# ifeq ($(ARCH),apollo4)
modules      += neuralspot/ns-i2c
ifeq ($(ARCH),apollo4)
modules      += neuralspot/ns-spi
modules      += neuralspot/ns-camera
endif
modules      += neuralspot/ns-nnsp

ifeq ($(USB_PRESENT),1)
	modules      += neuralspot/ns-usb
endif

ifeq ($(BLE_SUPPORTED),1)
modules      += neuralspot/ns-ble
endif

# External Component Modules
modules      += extern/AmbiqSuite/$(AS_VERSION)
modules 	 += extern/CMSIS/CMSIS-DSP-1.15.0
modules      += extern/tensorflow/$(TF_VERSION)
modules      += extern/SEGGER_RTT/$(SR_VERSION)
modules 	 += extern/codecs/opus-precomp
# modules 	 += extern/codecs/opus1.4

ifeq ($(BLE_SUPPORTED),1)
modules      += extern/AmbiqSuite/$(AS_VERSION)/third_party/cordio
endif

modules      += extern/erpc/$(ERPC_VERSION)

# Example (executable binary) Modules

ifeq ($(AUTODEPLOY),1)
# This is used for tflm_validator, genLib, and power binaries
	modules      += $(ADPATH)/$(EXAMPLE)
else
	ifeq ($(EXAMPLE),all)
		modules      += examples/basic_tf_stub
		modules      += examples/har
<<<<<<< HEAD
=======
		modules	     += examples/uart
		modules      += examples/rpc_server
>>>>>>> e7ea62e3

		ifeq ($(BOARD),apollo4p)
			modules      += examples/rpc_client
		endif
		ifeq ($(BLE_SUPPORTED),1)
			modules	     += examples/nnse
			modules	     += examples/nnid
		endif

		ifeq ($(USB_PRESENT),1)
			modules      += examples/ic
			modules      += examples/mpu_data_collection
			modules      += examples/quaternion
			ifeq ($(ARCH),apollo4)
				ifeq ($(AS_VERSION),R4.5.0)
					modules += examples/vision
				endif
			endif
# 			ifneq ($(BLE_SUPPORTED),1)
# # Don't include it twice
# 				modules  += examples/audio_codec
# 			endif
		endif

	else
		modules 	 += examples/$(EXAMPLE)
	endif
endif

# The following variables are filled in by module.mk include files
#
# To create binaries. add axf and bin targets to 'examples'
# For code with a main(), add the object file for it to 'mains'
# For libraries that need to be built, add them to 'libraries'
# 	(note that this is automatically done by make-library)
# For pre-built libraries (usually part of extern) add to 'lib_prebuilt'
# Add all your source files to 'sources'
# Add any locally needed pre-processing defines to 'pp_defines'
# Add your local build dir to 'bindirs'
# Add any needed include paths to 'includes_api'

examples     :=
mains        :=
libraries    :=
lib_prebuilt :=
sources      :=
includes_api :=
pp_defines   := $(DEFINES)
bindirs      := $(BINDIR)

obs = $(call source-to-object,$(sources))
dependencies = $(subst .o,.d,$(obs))
objects      = $(filter-out $(mains),$(call source-to-object,$(sources)))

CFLAGS     += $(addprefix -D,$(pp_defines))
CFLAGS     += $(addprefix -I ,$(includes_api))

.PHONY: all
all:

include $(addsuffix /module.mk,$(modules))

all: $(bindirs) $(libraries) $(examples) $(override_libraries) $(exampexample_librariesle) $(BINDIR)/board.svd

.SECONDARY:
.PHONY: libraries
libraries: $(libraries)

.PHONY: clean
clean:
ifeq ($(OS),Windows_NT)
	$(Q) $(RM) -rf $(BINDIRROOT) $(JLINK_CF) $(NESTDIR)
else
	$(Q) $(RM) -rf $(BINDIRROOT) $(JLINK_CF) $(NESTDIR)
endif

# lint: $(LINTSOURCES)
# 	$(LINT) $< -- $(LINTINCLUDES)

ifneq "$(MAKECMDGOALS)" "clean"
 include $(dependencies)
endif

include make/nest-helper.mk
include make/ei-nest-helper.mk

# Compute stuff for doc creation
doc_sources = $(addprefix ../../,$(sources))
doc_sources += $(addprefix ../../,$(includes_api))

# Find the full path of $(TARGET) for deploy:
deploy_target = $(filter %$(TARGET).bin, $(examples))

$(bindirs):
	$(Q) $(MKD) -p $@

$(BINDIR)/board.svd:
	$(Q) @cp ./extern/AmbiqSuite/$(AS_VERSION)/pack/svd/$(PART).svd $(BINDIR)/board.svd

$(BINDIR)/%.o: %.cc
	@echo " Compiling $(COMPILERNAME) $< to make $@"
	$(Q) $(MKD) -p $(@D)
	$(Q) $(CC) -c $(CFLAGS) $(CCFLAGS) $< -o $@

$(BINDIR)/%.o: %.cpp
	@echo " Compiling $(COMPILERNAME) $< to make $@"
	$(Q) $(MKD) -p $(@D)
	$(Q) $(CC) -c $(CFLAGS) $(CCFLAGS) $< -o $@

$(BINDIR)/%.o: %.c
	@echo " Compiling $(COMPILERNAME) $< to make $@"
	$(Q) $(MKD) -p $(@D)
	$(Q) $(CC) -c $(CFLAGS) $(CONLY_FLAGS) $< -o $@

$(BINDIR)/%.o: %.s
	@echo " Assembling $(COMPILERNAME) $<"
	$(Q) $(MKD) -p $(@D)
	$(Q) $(CC) -c $(ASMFLAGS) $< -o $@

ifeq ($(TOOLCHAIN),arm)
%.bin: %.axf
	@echo " Copying $(COMPILERNAME) $@..."
	$(Q) $(MKD) -p $(@D)
	$(Q) $(CP) $(CPFLAGS) $@ $<
	$(Q) $(OD) $(ODFLAGS) $< --output $*.txt
else
%.bin: %.axf
	@echo " Copying $(COMPILERNAME) $@..."
	$(Q) $(MKD) -p $(@D)
	$(Q) $(CP) $(CPFLAGS) $< $@
	$(Q) $(OD) $(ODFLAGS) $< > $*.lst
# $(foreach OBJ,$(objects),$(shell echo "${OBJ}">>$*.sizeinput;))
# $(Q) $(SIZE) @$*.sizeinput $< > $*.size
endif

.PHONY: nest
nest: all
	@echo " Building Nest without src/ at $(NESTDIR) based on $< ..."
	$(Q) $(MKD) -p $(NESTDIR)
	$(Q) $(MKD) -p $(NESTDIR)/src
	$(Q) $(MKD) -p $(NESTDIR)/src/ns-core
	$(Q) $(MKD) -p $(NESTDIR)/srcpreserved
	$(Q) $(MKD) -p $(NESTDIR)/libs
	$(Q) $(MKD) -p $(NESTDIR)/make
	$(Q) $(MKD) -p $(NESTDIR)/pack/svd
	@for target in $(nest_dirs); do \
		"mkdir" -p $(NESTDIR)"/includes/"$$target ; \
		cp -R $$target/. $(NESTDIR)"/includes/"$$target 2>/dev/null || true; \
	done
	@for target in $(nest_lib_dirs); do \
		"mkdir" -p $(NESTDIR)"/"$$target ; \
	done

	@for file in $(nest_libs); do \
		cp $(BINDIRROOT)/$$file $(NESTDIR)/libs/$$file ; \
	done
	@for file in $(nest_prebuilt_libs); do \
		cp $$file $(NESTDIR)/libs/$$file ; \
	done

	@cp -R $(NESTDIR)/src $(NESTDIR)/srcpreserved/ 2>/dev/null || true
	@cp -R neuralspot/ns-core/src/* $(NESTDIR)/src/ns-core

	@cp $(LINKER_FILE) $(NESTDIR)/libs
	@cp make/nest-makefile.mk $(NESTDIR)/Makefile.suggested
	@cp $(BINDIR)/board.svd $(NESTDIR)/pack/svd
	@echo "# Autogenerated file - created by NeuralSPOT make nest" > $(NESTDIR)/autogen_$(BOARD)_$(EVB)_$(TOOLCHAIN).mk
	@echo "INCLUDES += $(includes_api)" >> $(NESTDIR)/autogen_$(BOARD)_$(EVB)_$(TOOLCHAIN).mk
	@echo "libraries += $(nest_dest_libs)" >> $(NESTDIR)/autogen_$(BOARD)_$(EVB)_$(TOOLCHAIN).mk
	@echo "override_libraries += $(nest_dest_override_libs)" >> $(NESTDIR)/autogen_$(BOARD)_$(EVB)_$(TOOLCHAIN).mk
	@echo "local_app_name := $(NESTEGG)" >> $(NESTDIR)/autogen_$(BOARD)_$(EVB)_$(TOOLCHAIN).mk

.PHONY: nestcomponent
nestcomponent:
	@echo " Building Nestcomponent only copying $(NESTCOMP)..."
	@for target in $(nest_component_includes); do \
		"mkdir" -p $(NESTDIR)"/includes/"$$target ; \
		cp -R $$target/. $(NESTDIR)"/includes/"$$target 2>/dev/null || true; \
	done
	@for file in $(nest_component_libs); do \
		cp $$file $(NESTDIR)"/libs/" ; \
	done

.PHONY: nestall
nestall: nest
	@echo " Building Nestall including src/ at $(NESTDIR) based on $< ..."
	@cp -R $(NESTSOURCEDIR) $(NESTDIR)
	@cp make/helpers.mk $(NESTDIR)/make
	@cp make/neuralspot_config.mk $(NESTDIR)/make
	@cp make/neuralspot_toolchain.mk $(NESTDIR)/make
	@cp make/jlink.mk $(NESTDIR)/make
	@cp make/nest-makefile.mk $(NESTDIR)/Makefile

.PHONY: einest
einest: all
	@echo " Building EdgeImpulse Nest without src/ at $(NESTDIR) based on $< ..."
	$(Q) $(MKD) -p $(NESTDIR)
	$(Q) $(MKD) -p $(NESTDIR)/src
	$(Q) $(MKD) -p $(NESTDIR)/src/ns-core
	$(Q) $(MKD) -p $(NESTDIR)/srcpreserved
	$(Q) $(MKD) -p $(NESTDIR)/libs
	$(Q) $(MKD) -p $(NESTDIR)/make
	$(Q) $(MKD) -p $(NESTDIR)/pack/svd
	$(Q) @cp -R projects/edgeimpulse/src/ambiq $(NESTDIR)/src/ambiq-copy-me-into-porting-dir
	@for target in $(ei_nest_dirs); do \
		"mkdir" -p $(NESTDIR)"/includes/"$$target ; \
		cp -R $$target/. $(NESTDIR)"/includes/"$$target 2>/dev/null || true; \
	done
	@for target in $(ei_nest_lib_dirs); do \
		"mkdir" -p $(NESTDIR)"/"$$target ; \
	done

	@for file in $(ei_nest_libs); do \
		cp $(BINDIRROOT)/$$file $(NESTDIR)/libs/$$file ; \
	done
	@for file in $(ei_nest_prebuilt_libs); do \
		cp $$file $(NESTDIR)/libs/$$file ; \
	done

	@cp -R $(NESTDIR)/src $(NESTDIR)/srcpreserved/ 2>/dev/null || true
	@cp -R neuralspot/ns-core/src/* $(NESTDIR)/src/ns-core

	@cp $(LINKER_FILE) $(NESTDIR)/libs
	@cp make/ei-nest-makefile.mk $(NESTDIR)/Makefile.suggested
	@cp $(BINDIR)/board.svd $(NESTDIR)/pack/svd
	@echo "# Autogenerated file - created by NeuralSPOT make nest" > $(NESTDIR)/autogen_$(BOARD)_$(EVB)_$(TOOLCHAIN).mk
	@echo "INCLUDES += $(ei_includes_api)" >> $(NESTDIR)/autogen_$(BOARD)_$(EVB)_$(TOOLCHAIN).mk
	@echo "libraries += $(ei_nest_dest_libs)" >> $(NESTDIR)/autogen_$(BOARD)_$(EVB)_$(TOOLCHAIN).mk
	@echo "override_libraries += $(ei_nest_dest_override_libs)" >> $(NESTDIR)/autogen_$(BOARD)_$(EVB)_$(TOOLCHAIN).mk
	@echo "local_app_name := $(NESTEGG)" >> $(NESTDIR)/autogen_$(BOARD)_$(EVB)_$(TOOLCHAIN).mk

.PHONY: einestall
einestall: einest
	@echo " Building EdgeImpulse Nestall including src/ at $(NESTDIR) based on $< ..."
	@cp -R $(NESTSOURCEDIR) $(NESTDIR)
	@cp make/helpers.mk $(NESTDIR)/make
	@cp make/neuralspot_config.mk $(NESTDIR)/make
	@cp make/neuralspot_toolchain.mk $(NESTDIR)/make
	@cp make/jlink.mk $(NESTDIR)/make
	@cp make/ei-nest-makefile.mk $(NESTDIR)/Makefile


$(JLINK_CF):
	@echo " Creating JLink command sequence input file... $(deploy_target)"
	$(Q) echo "ExitOnError 1" > $@
	$(Q) echo "Reset" >> $@
	$(Q) echo "LoadFile $(deploy_target), $(JLINK_PF_ADDR)" >> $@
	$(Q) echo "Exit" >> $@

$(JLINK_RESET_CF):
	@echo " Creating JLink command reset file... $(deploy_target)"
	$(Q) echo "ExitOnError 1" > $@
	$(Q) echo "R1" >> $@
	$(Q) echo "sleep 250" >> $@
	$(Q) echo "R0" >> $@
	$(Q) echo "sleep 250" >> $@
	$(Q) echo "Exit" >> $@

.PHONY: reset
reset: $(JLINK_RESET_CF)
	@echo " Reset EVB via Jlink..."
	$(Q) $(JLINK) $(JLINK_RESET_CMD)
	$(Q) $(RM) $(JLINK_RESET_CF)

.PHONY: deploy
deploy: $(JLINK_CF)
	@echo " Deploying $< to device (ensure JLink USB connected and powered on)..."
	- $(Q) $(JLINK) $(JLINK_CMD)
	$(Q) $(RM) $(JLINK_CF)

.PHONY: view
view:
	@echo " Printing SWO output (ensure JLink USB connected and powered on)..."
	$(Q) $(JLINK_SWO) $(JLINK_SWO_CMD)

%.d: ;<|MERGE_RESOLUTION|>--- conflicted
+++ resolved
@@ -34,11 +34,8 @@
 modules      += neuralspot/ns-audio
 modules      += neuralspot/ns-utils
 modules      += neuralspot/ns-features
-<<<<<<< HEAD
-=======
 modules 	 += neuralspot/ns-uart
 modules      += neuralspot/ns-rpc
->>>>>>> e7ea62e3
 
 # ifeq ($(ARCH),apollo4)
 modules      += neuralspot/ns-i2c
@@ -79,11 +76,8 @@
 	ifeq ($(EXAMPLE),all)
 		modules      += examples/basic_tf_stub
 		modules      += examples/har
-<<<<<<< HEAD
-=======
 		modules	     += examples/uart
 		modules      += examples/rpc_server
->>>>>>> e7ea62e3
 
 		ifeq ($(BOARD),apollo4p)
 			modules      += examples/rpc_client
