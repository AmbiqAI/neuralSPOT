--- conflicted
+++ resolved
@@ -1,7 +1,3 @@
-<<<<<<< HEAD
 # Put your local overrides in here
-EVB    :=blue_evb
+# EVB    :=blue_evb
 # DEFINES+= CFG_TUSB_DEBUG=2
-=======
-# Put your local overrides in here
->>>>>>> f8a0bd85
