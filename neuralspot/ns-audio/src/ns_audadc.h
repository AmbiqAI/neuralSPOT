--- conflicted
+++ resolved
@@ -60,14 +60,9 @@
 #include "am_util.h"
 
 /// Size of a single AUDADC sample
-<<<<<<< HEAD
-#define AUDADC_MAX_SAMPLE_BUF_SIZE  (512)    // Should be padded to 12 samples follow current DMA/FIFO mechanism:
-                                             // DMA trigger on FIFO 75% full
-=======
 #define AUDADC_MAX_SAMPLE_BUF_SIZE (NS_AUDIO_DMA_BUFFER_SIZE) // Should be padded to 12 samples 
                                                               //follow current DMA/FIFO mechanism:
                                                               // DMA trigger on FIFO 75% full
->>>>>>> 3941cf8e
 
 /// AUDADC subsystem init - should only be invoked by ns_audio, not directly
 extern void audadc_init();
